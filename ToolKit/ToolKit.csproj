﻿<?xml version="1.0" encoding="utf-8"?>
<Project ToolsVersion="4.0" DefaultTargets="Build" xmlns="http://schemas.microsoft.com/developer/msbuild/2003">
  <Import Project="$(MSBuildExtensionsPath)\$(MSBuildToolsVersion)\Microsoft.Common.props" Condition="Exists('$(MSBuildExtensionsPath)\$(MSBuildToolsVersion)\Microsoft.Common.props')" />
  <PropertyGroup>
    <Configuration Condition=" '$(Configuration)' == '' ">Debug</Configuration>
    <Platform Condition=" '$(Platform)' == '' ">AnyCPU</Platform>
    <ProjectGuid>{64BDE149-2F82-4A95-AA15-3E295560A2C4}</ProjectGuid>
    <OutputType>Library</OutputType>
    <AppDesignerFolder>Properties</AppDesignerFolder>
    <RootNamespace>ToolKit</RootNamespace>
    <AssemblyName>ToolKit</AssemblyName>
    <TargetFrameworkVersion>v4.5</TargetFrameworkVersion>
    <FileAlignment>512</FileAlignment>
  </PropertyGroup>
  <PropertyGroup Condition=" '$(Configuration)|$(Platform)' == 'Debug|AnyCPU' ">
    <DebugSymbols>true</DebugSymbols>
    <DebugType>full</DebugType>
    <Optimize>false</Optimize>
    <OutputPath>bin\Debug\</OutputPath>
    <DefineConstants>DEBUG;TRACE</DefineConstants>
    <ErrorReport>prompt</ErrorReport>
    <WarningLevel>4</WarningLevel>
    <RunCodeAnalysis>false</RunCodeAnalysis>
    <CodeAnalysisRuleSet>AllRules.ruleset</CodeAnalysisRuleSet>
  </PropertyGroup>
  <PropertyGroup Condition=" '$(Configuration)|$(Platform)' == 'Release|AnyCPU' ">
    <DebugType>pdbonly</DebugType>
    <Optimize>true</Optimize>
    <OutputPath>bin\Release\</OutputPath>
    <DefineConstants>TRACE</DefineConstants>
    <ErrorReport>prompt</ErrorReport>
    <WarningLevel>4</WarningLevel>
<<<<<<< HEAD
    <DocumentationFile>bin\Release\ToolKit.XML</DocumentationFile>
  </PropertyGroup>
  <ItemGroup>
    <Reference Include="Common.Logging">
      <HintPath>..\packages\Common.Logging.2.3.1\lib\net40\Common.Logging.dll</HintPath>
=======
  </PropertyGroup>
  <ItemGroup>
    <Reference Include="Common.Logging">
      <HintPath>..\packages\Common.Logging.2.1.2\lib\net40\Common.Logging.dll</HintPath>
>>>>>>> 39fb1bb6
    </Reference>
    <Reference Include="System" />
    <Reference Include="System.Core" />
    <Reference Include="System.DirectoryServices" />
<<<<<<< HEAD
    <Reference Include="System.Runtime.Serialization" />
=======
>>>>>>> 39fb1bb6
    <Reference Include="System.Xml.Linq" />
    <Reference Include="System.Data.DataSetExtensions" />
    <Reference Include="Microsoft.CSharp" />
    <Reference Include="System.Data" />
    <Reference Include="System.Xml" />
  </ItemGroup>
  <ItemGroup>
<<<<<<< HEAD
    <Compile Include="..\build\CommonAssemblyInfo.cs">
      <Link>Properties\CommonAssemblyInfo.cs</Link>
    </Compile>
    <Compile Include="ApplicationSettings.cs" />
    <Compile Include="AssemblyProperties.cs" />
    <Compile Include="Base64Encoding.cs" />
    <Compile Include="Data\Entity.cs" />
    <Compile Include="Data\EntityWithTypedId.cs" />
    <Compile Include="Data\IEntity.cs" />
    <Compile Include="Data\IEntityWithTypedId.cs" />
    <Compile Include="Data\IReadOnlyRepository.cs" />
    <Compile Include="Data\IRepository.cs" />
    <Compile Include="Data\IUnitOfWork.cs" />
=======
    <Compile Include="ApplicationSettings.cs" />
    <Compile Include="AssemblyProperties.cs" />
    <Compile Include="Base64Encoding.cs" />
>>>>>>> 39fb1bb6
    <Compile Include="DirectoryServices\DistinguishedName.cs" />
    <Compile Include="DirectoryServices\InvalidDistinguishedNameException.cs" />
    <Compile Include="DisposableComObject.cs" />
    <Compile Include="DisposableObject.cs" />
    <Compile Include="GlobalSuppressions.cs" />
    <Compile Include="Properties\AssemblyInfo.cs" />
    <Compile Include="SuspendableObject.cs" />
  </ItemGroup>
  <ItemGroup>
    <None Include="packages.config" />
  </ItemGroup>
  <Import Project="$(MSBuildToolsPath)\Microsoft.CSharp.targets" />
<<<<<<< HEAD
  <!-- To modify your build process, add your task inside one of the targets below and uncomment it. 
       Other similar extension points exist, see Microsoft.Common.targets. -->
  <Target Name="BeforeBuild" Condition="!Exists('..\build\CommonAssemblyInfo.cs')">
    <MakeDir Directories="..\build" Condition="!Exists('..\build')" />
    <WriteLinesToFile File="..\build\CommonAssemblyInfo.cs" Lines="// Common Assembly Info During CI Build Process" Overwrite="true" />
  </Target>
  <Target Name="AfterBuild">
  </Target>
=======
  <!-- To modify your build process, add your task inside one of the targets below and uncomment it. 
       Other similar extension points exist, see Microsoft.Common.targets.
  <Target Name="BeforeBuild">
  </Target>
  <Target Name="AfterBuild">
  </Target>
  -->
>>>>>>> 39fb1bb6
</Project><|MERGE_RESOLUTION|>--- conflicted
+++ resolved
@@ -1,109 +1,83 @@
-﻿<?xml version="1.0" encoding="utf-8"?>
-<Project ToolsVersion="4.0" DefaultTargets="Build" xmlns="http://schemas.microsoft.com/developer/msbuild/2003">
-  <Import Project="$(MSBuildExtensionsPath)\$(MSBuildToolsVersion)\Microsoft.Common.props" Condition="Exists('$(MSBuildExtensionsPath)\$(MSBuildToolsVersion)\Microsoft.Common.props')" />
-  <PropertyGroup>
-    <Configuration Condition=" '$(Configuration)' == '' ">Debug</Configuration>
-    <Platform Condition=" '$(Platform)' == '' ">AnyCPU</Platform>
-    <ProjectGuid>{64BDE149-2F82-4A95-AA15-3E295560A2C4}</ProjectGuid>
-    <OutputType>Library</OutputType>
-    <AppDesignerFolder>Properties</AppDesignerFolder>
-    <RootNamespace>ToolKit</RootNamespace>
-    <AssemblyName>ToolKit</AssemblyName>
-    <TargetFrameworkVersion>v4.5</TargetFrameworkVersion>
-    <FileAlignment>512</FileAlignment>
-  </PropertyGroup>
-  <PropertyGroup Condition=" '$(Configuration)|$(Platform)' == 'Debug|AnyCPU' ">
-    <DebugSymbols>true</DebugSymbols>
-    <DebugType>full</DebugType>
-    <Optimize>false</Optimize>
-    <OutputPath>bin\Debug\</OutputPath>
-    <DefineConstants>DEBUG;TRACE</DefineConstants>
-    <ErrorReport>prompt</ErrorReport>
-    <WarningLevel>4</WarningLevel>
-    <RunCodeAnalysis>false</RunCodeAnalysis>
-    <CodeAnalysisRuleSet>AllRules.ruleset</CodeAnalysisRuleSet>
-  </PropertyGroup>
-  <PropertyGroup Condition=" '$(Configuration)|$(Platform)' == 'Release|AnyCPU' ">
-    <DebugType>pdbonly</DebugType>
-    <Optimize>true</Optimize>
-    <OutputPath>bin\Release\</OutputPath>
-    <DefineConstants>TRACE</DefineConstants>
-    <ErrorReport>prompt</ErrorReport>
-    <WarningLevel>4</WarningLevel>
-<<<<<<< HEAD
-    <DocumentationFile>bin\Release\ToolKit.XML</DocumentationFile>
-  </PropertyGroup>
-  <ItemGroup>
-    <Reference Include="Common.Logging">
-      <HintPath>..\packages\Common.Logging.2.3.1\lib\net40\Common.Logging.dll</HintPath>
-=======
-  </PropertyGroup>
-  <ItemGroup>
-    <Reference Include="Common.Logging">
-      <HintPath>..\packages\Common.Logging.2.1.2\lib\net40\Common.Logging.dll</HintPath>
->>>>>>> 39fb1bb6
-    </Reference>
-    <Reference Include="System" />
-    <Reference Include="System.Core" />
-    <Reference Include="System.DirectoryServices" />
-<<<<<<< HEAD
-    <Reference Include="System.Runtime.Serialization" />
-=======
->>>>>>> 39fb1bb6
-    <Reference Include="System.Xml.Linq" />
-    <Reference Include="System.Data.DataSetExtensions" />
-    <Reference Include="Microsoft.CSharp" />
-    <Reference Include="System.Data" />
-    <Reference Include="System.Xml" />
-  </ItemGroup>
-  <ItemGroup>
-<<<<<<< HEAD
-    <Compile Include="..\build\CommonAssemblyInfo.cs">
-      <Link>Properties\CommonAssemblyInfo.cs</Link>
-    </Compile>
-    <Compile Include="ApplicationSettings.cs" />
-    <Compile Include="AssemblyProperties.cs" />
-    <Compile Include="Base64Encoding.cs" />
-    <Compile Include="Data\Entity.cs" />
-    <Compile Include="Data\EntityWithTypedId.cs" />
-    <Compile Include="Data\IEntity.cs" />
-    <Compile Include="Data\IEntityWithTypedId.cs" />
-    <Compile Include="Data\IReadOnlyRepository.cs" />
-    <Compile Include="Data\IRepository.cs" />
-    <Compile Include="Data\IUnitOfWork.cs" />
-=======
-    <Compile Include="ApplicationSettings.cs" />
-    <Compile Include="AssemblyProperties.cs" />
-    <Compile Include="Base64Encoding.cs" />
->>>>>>> 39fb1bb6
-    <Compile Include="DirectoryServices\DistinguishedName.cs" />
-    <Compile Include="DirectoryServices\InvalidDistinguishedNameException.cs" />
-    <Compile Include="DisposableComObject.cs" />
-    <Compile Include="DisposableObject.cs" />
-    <Compile Include="GlobalSuppressions.cs" />
-    <Compile Include="Properties\AssemblyInfo.cs" />
-    <Compile Include="SuspendableObject.cs" />
-  </ItemGroup>
-  <ItemGroup>
-    <None Include="packages.config" />
-  </ItemGroup>
-  <Import Project="$(MSBuildToolsPath)\Microsoft.CSharp.targets" />
-<<<<<<< HEAD
-  <!-- To modify your build process, add your task inside one of the targets below and uncomment it. 
-       Other similar extension points exist, see Microsoft.Common.targets. -->
-  <Target Name="BeforeBuild" Condition="!Exists('..\build\CommonAssemblyInfo.cs')">
-    <MakeDir Directories="..\build" Condition="!Exists('..\build')" />
-    <WriteLinesToFile File="..\build\CommonAssemblyInfo.cs" Lines="// Common Assembly Info During CI Build Process" Overwrite="true" />
-  </Target>
-  <Target Name="AfterBuild">
-  </Target>
-=======
-  <!-- To modify your build process, add your task inside one of the targets below and uncomment it. 
-       Other similar extension points exist, see Microsoft.Common.targets.
-  <Target Name="BeforeBuild">
-  </Target>
-  <Target Name="AfterBuild">
-  </Target>
-  -->
->>>>>>> 39fb1bb6
+﻿<?xml version="1.0" encoding="utf-8"?>
+<Project ToolsVersion="4.0" DefaultTargets="Build" xmlns="http://schemas.microsoft.com/developer/msbuild/2003">
+  <Import Project="$(MSBuildExtensionsPath)\$(MSBuildToolsVersion)\Microsoft.Common.props" Condition="Exists('$(MSBuildExtensionsPath)\$(MSBuildToolsVersion)\Microsoft.Common.props')" />
+  <PropertyGroup>
+    <Configuration Condition=" '$(Configuration)' == '' ">Debug</Configuration>
+    <Platform Condition=" '$(Platform)' == '' ">AnyCPU</Platform>
+    <ProjectGuid>{64BDE149-2F82-4A95-AA15-3E295560A2C4}</ProjectGuid>
+    <OutputType>Library</OutputType>
+    <AppDesignerFolder>Properties</AppDesignerFolder>
+    <RootNamespace>ToolKit</RootNamespace>
+    <AssemblyName>ToolKit</AssemblyName>
+    <TargetFrameworkVersion>v4.5</TargetFrameworkVersion>
+    <FileAlignment>512</FileAlignment>
+  </PropertyGroup>
+  <PropertyGroup Condition=" '$(Configuration)|$(Platform)' == 'Debug|AnyCPU' ">
+    <DebugSymbols>true</DebugSymbols>
+    <DebugType>full</DebugType>
+    <Optimize>false</Optimize>
+    <OutputPath>bin\Debug\</OutputPath>
+    <DefineConstants>DEBUG;TRACE</DefineConstants>
+    <ErrorReport>prompt</ErrorReport>
+    <WarningLevel>4</WarningLevel>
+    <RunCodeAnalysis>false</RunCodeAnalysis>
+    <CodeAnalysisRuleSet>AllRules.ruleset</CodeAnalysisRuleSet>
+  </PropertyGroup>
+  <PropertyGroup Condition=" '$(Configuration)|$(Platform)' == 'Release|AnyCPU' ">
+    <DebugType>pdbonly</DebugType>
+    <Optimize>true</Optimize>
+    <OutputPath>bin\Release\</OutputPath>
+    <DefineConstants>TRACE</DefineConstants>
+    <ErrorReport>prompt</ErrorReport>
+    <WarningLevel>4</WarningLevel>
+    <DocumentationFile>bin\Release\ToolKit.XML</DocumentationFile>
+  </PropertyGroup>
+  <ItemGroup>
+    <Reference Include="Common.Logging">
+      <HintPath>..\packages\Common.Logging.2.3.1\lib\net40\Common.Logging.dll</HintPath>
+    </Reference>
+    <Reference Include="System" />
+    <Reference Include="System.Core" />
+    <Reference Include="System.DirectoryServices" />
+    <Reference Include="System.Runtime.Serialization" />
+    <Reference Include="System.Xml.Linq" />
+    <Reference Include="System.Data.DataSetExtensions" />
+    <Reference Include="Microsoft.CSharp" />
+    <Reference Include="System.Data" />
+    <Reference Include="System.Xml" />
+  </ItemGroup>
+  <ItemGroup>
+    <Compile Include="..\build\CommonAssemblyInfo.cs">
+      <Link>Properties\CommonAssemblyInfo.cs</Link>
+    </Compile>
+    <Compile Include="ApplicationSettings.cs" />
+    <Compile Include="AssemblyProperties.cs" />
+    <Compile Include="Base64Encoding.cs" />
+    <Compile Include="Data\Entity.cs" />
+    <Compile Include="Data\EntityWithTypedId.cs" />
+    <Compile Include="Data\IEntity.cs" />
+    <Compile Include="Data\IEntityWithTypedId.cs" />
+    <Compile Include="Data\IReadOnlyRepository.cs" />
+    <Compile Include="Data\IRepository.cs" />
+    <Compile Include="Data\IUnitOfWork.cs" />
+    <Compile Include="DirectoryServices\DistinguishedName.cs" />
+    <Compile Include="DirectoryServices\InvalidDistinguishedNameException.cs" />
+    <Compile Include="DisposableComObject.cs" />
+    <Compile Include="DisposableObject.cs" />
+    <Compile Include="GlobalSuppressions.cs" />
+    <Compile Include="Properties\AssemblyInfo.cs" />
+    <Compile Include="SuspendableObject.cs" />
+  </ItemGroup>
+  <ItemGroup>
+    <None Include="packages.config" />
+  </ItemGroup>
+  <Import Project="$(MSBuildToolsPath)\Microsoft.CSharp.targets" />
+  <!-- To modify your build process, add your task inside one of the targets below and uncomment it. 
+       Other similar extension points exist, see Microsoft.Common.targets. -->
+  <Target Name="BeforeBuild" Condition="!Exists('..\build\CommonAssemblyInfo.cs')">
+    <MakeDir Directories="..\build" Condition="!Exists('..\build')" />
+    <WriteLinesToFile File="..\build\CommonAssemblyInfo.cs" Lines="// Common Assembly Info During CI Build Process" Overwrite="true" />
+  </Target>
+  <Target Name="AfterBuild">
+  </Target>
 </Project>