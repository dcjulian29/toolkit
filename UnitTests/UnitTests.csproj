--- conflicted
+++ resolved
@@ -1,100 +1,76 @@
-﻿<?xml version="1.0" encoding="utf-8"?>
-<Project ToolsVersion="4.0" DefaultTargets="Build" xmlns="http://schemas.microsoft.com/developer/msbuild/2003">
-  <Import Project="$(MSBuildExtensionsPath)\$(MSBuildToolsVersion)\Microsoft.Common.props" Condition="Exists('$(MSBuildExtensionsPath)\$(MSBuildToolsVersion)\Microsoft.Common.props')" />
-  <PropertyGroup>
-    <Configuration Condition=" '$(Configuration)' == '' ">Debug</Configuration>
-    <Platform Condition=" '$(Platform)' == '' ">AnyCPU</Platform>
-    <ProjectGuid>{C7DDEE4D-A9CC-4177-8179-FA425F4FD063}</ProjectGuid>
-    <OutputType>Library</OutputType>
-    <AppDesignerFolder>Properties</AppDesignerFolder>
-    <RootNamespace>UnitTests</RootNamespace>
-    <AssemblyName>UnitTests</AssemblyName>
-    <TargetFrameworkVersion>v4.5</TargetFrameworkVersion>
-    <FileAlignment>512</FileAlignment>
-  </PropertyGroup>
-  <PropertyGroup Condition=" '$(Configuration)|$(Platform)' == 'Debug|AnyCPU' ">
-    <DebugSymbols>true</DebugSymbols>
-    <DebugType>full</DebugType>
-    <Optimize>false</Optimize>
-    <OutputPath>bin\Debug\</OutputPath>
-    <DefineConstants>DEBUG;TRACE</DefineConstants>
-    <ErrorReport>prompt</ErrorReport>
-    <WarningLevel>4</WarningLevel>
-  </PropertyGroup>
-  <PropertyGroup Condition=" '$(Configuration)|$(Platform)' == 'Release|AnyCPU' ">
-    <DebugType>pdbonly</DebugType>
-    <Optimize>true</Optimize>
-    <OutputPath>bin\Release\</OutputPath>
-    <DefineConstants>TRACE</DefineConstants>
-    <ErrorReport>prompt</ErrorReport>
-    <WarningLevel>4</WarningLevel>
-  </PropertyGroup>
-  <ItemGroup>
-    <Reference Include="System" />
-    <Reference Include="System.Core" />
-    <Reference Include="System.Xml.Linq" />
-    <Reference Include="System.Data.DataSetExtensions" />
-    <Reference Include="Microsoft.CSharp" />
-    <Reference Include="System.Data" />
-    <Reference Include="System.Xml" />
-<<<<<<< HEAD
-    <Reference Include="xunit, Version=1.9.2.1705, Culture=neutral, PublicKeyToken=8d05b1bb7a6fdb6c, processorArchitecture=MSIL">
-      <SpecificVersion>False</SpecificVersion>
-      <HintPath>..\packages\xunit.1.9.2\lib\net20\xunit.dll</HintPath>
-=======
-    <Reference Include="xunit">
-      <HintPath>..\packages\xunit.1.9.1\lib\net20\xunit.dll</HintPath>
->>>>>>> 39fb1bb6
-    </Reference>
-  </ItemGroup>
-  <ItemGroup>
-    <Compile Include="AssemblyPropertiesTests.cs" />
-    <Compile Include="Base64EncodingTests.cs" />
-<<<<<<< HEAD
-    <Compile Include="Data\EntityTests.cs" />
-    <Compile Include="Data\EntityWithTypedIdTests.cs" />
-=======
->>>>>>> 39fb1bb6
-    <Compile Include="DirectoryServices\DistingushedNameTests.cs" />
-    <Compile Include="DisposableObjectTests.cs" />
-    <Compile Include="GlobalSupressions.cs" />
-    <Compile Include="Properties\AssemblyInfo.cs" />
-    <Compile Include="SuspendableObjectTests.cs" />
-  </ItemGroup>
-  <ItemGroup>
-<<<<<<< HEAD
-=======
-    <None Include="packages.config" />
-  </ItemGroup>
-  <ItemGroup>
->>>>>>> 39fb1bb6
-    <ProjectReference Include="..\ToolKit\ToolKit.csproj">
-      <Project>{64BDE149-2F82-4A95-AA15-3E295560A2C4}</Project>
-      <Name>ToolKit</Name>
-    </ProjectReference>
-  </ItemGroup>
-<<<<<<< HEAD
-  <ItemGroup>
-    <Service Include="{82A7F48D-3B50-4B1E-B82E-3ADA8210C358}" />
-  </ItemGroup>
-  <ItemGroup>
-    <None Include="packages.config" />
-  </ItemGroup>
-  <Import Project="$(MSBuildToolsPath)\Microsoft.CSharp.targets" />
-  <!-- To modify your build process, add your task inside one of the targets below and uncomment it. 
-       Other similar extension points exist, see Microsoft.Common.targets.
-  <Target Name="BeforeBuild">
-  </Target>
-  <Target Name="AfterBuild">
-  </Target>
-=======
-  <Import Project="$(MSBuildToolsPath)\Microsoft.CSharp.targets" />
-  <!-- To modify your build process, add your task inside one of the targets below and uncomment it. 
-       Other similar extension points exist, see Microsoft.Common.targets.
-  <Target Name="BeforeBuild">
-  </Target>
-  <Target Name="AfterBuild">
-  </Target>
->>>>>>> 39fb1bb6
-  -->
+﻿<?xml version="1.0" encoding="utf-8"?>
+<Project ToolsVersion="4.0" DefaultTargets="Build" xmlns="http://schemas.microsoft.com/developer/msbuild/2003">
+  <Import Project="$(MSBuildExtensionsPath)\$(MSBuildToolsVersion)\Microsoft.Common.props" Condition="Exists('$(MSBuildExtensionsPath)\$(MSBuildToolsVersion)\Microsoft.Common.props')" />
+  <PropertyGroup>
+    <Configuration Condition=" '$(Configuration)' == '' ">Debug</Configuration>
+    <Platform Condition=" '$(Platform)' == '' ">AnyCPU</Platform>
+    <ProjectGuid>{C7DDEE4D-A9CC-4177-8179-FA425F4FD063}</ProjectGuid>
+    <OutputType>Library</OutputType>
+    <AppDesignerFolder>Properties</AppDesignerFolder>
+    <RootNamespace>UnitTests</RootNamespace>
+    <AssemblyName>UnitTests</AssemblyName>
+    <TargetFrameworkVersion>v4.5</TargetFrameworkVersion>
+    <FileAlignment>512</FileAlignment>
+  </PropertyGroup>
+  <PropertyGroup Condition=" '$(Configuration)|$(Platform)' == 'Debug|AnyCPU' ">
+    <DebugSymbols>true</DebugSymbols>
+    <DebugType>full</DebugType>
+    <Optimize>false</Optimize>
+    <OutputPath>bin\Debug\</OutputPath>
+    <DefineConstants>DEBUG;TRACE</DefineConstants>
+    <ErrorReport>prompt</ErrorReport>
+    <WarningLevel>4</WarningLevel>
+  </PropertyGroup>
+  <PropertyGroup Condition=" '$(Configuration)|$(Platform)' == 'Release|AnyCPU' ">
+    <DebugType>pdbonly</DebugType>
+    <Optimize>true</Optimize>
+    <OutputPath>bin\Release\</OutputPath>
+    <DefineConstants>TRACE</DefineConstants>
+    <ErrorReport>prompt</ErrorReport>
+    <WarningLevel>4</WarningLevel>
+  </PropertyGroup>
+  <ItemGroup>
+    <Reference Include="System" />
+    <Reference Include="System.Core" />
+    <Reference Include="System.Xml.Linq" />
+    <Reference Include="System.Data.DataSetExtensions" />
+    <Reference Include="Microsoft.CSharp" />
+    <Reference Include="System.Data" />
+    <Reference Include="System.Xml" />
+    <Reference Include="xunit, Version=1.9.2.1705, Culture=neutral, PublicKeyToken=8d05b1bb7a6fdb6c, processorArchitecture=MSIL">
+      <SpecificVersion>False</SpecificVersion>
+      <HintPath>..\packages\xunit.1.9.2\lib\net20\xunit.dll</HintPath>
+    </Reference>
+  </ItemGroup>
+  <ItemGroup>
+    <Compile Include="AssemblyPropertiesTests.cs" />
+    <Compile Include="Base64EncodingTests.cs" />
+    <Compile Include="Data\EntityTests.cs" />
+    <Compile Include="Data\EntityWithTypedIdTests.cs" />
+    <Compile Include="DirectoryServices\DistingushedNameTests.cs" />
+    <Compile Include="DisposableObjectTests.cs" />
+    <Compile Include="GlobalSupressions.cs" />
+    <Compile Include="Properties\AssemblyInfo.cs" />
+    <Compile Include="SuspendableObjectTests.cs" />
+  </ItemGroup>
+  <ItemGroup>
+    <ProjectReference Include="..\ToolKit\ToolKit.csproj">
+      <Project>{64BDE149-2F82-4A95-AA15-3E295560A2C4}</Project>
+      <Name>ToolKit</Name>
+    </ProjectReference>
+  </ItemGroup>
+  <ItemGroup>
+    <Service Include="{82A7F48D-3B50-4B1E-B82E-3ADA8210C358}" />
+  </ItemGroup>
+  <ItemGroup>
+    <None Include="packages.config" />
+  </ItemGroup>
+  <Import Project="$(MSBuildToolsPath)\Microsoft.CSharp.targets" />
+  <!-- To modify your build process, add your task inside one of the targets below and uncomment it. 
+       Other similar extension points exist, see Microsoft.Common.targets.
+  <Target Name="BeforeBuild">
+  </Target>
+  <Target Name="AfterBuild">
+  </Target>
+  -->
 </Project>